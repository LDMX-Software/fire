--- conflicted
+++ resolved
@@ -34,11 +34,6 @@
     ptr.second->onProcessEnd();
 }
 
-<<<<<<< HEAD
-    const ConditionsObject* Conditions::getConditionInternal(const std::string& condition_name) {
-        auto cacheptr = cache_.find(condition_name);
-        const EventHeader& context=*process_.getEventHeader();
-=======
 ConditionsIOV Conditions::getConditionIOV(const std::string& condition_name) const {
   
   auto cacheptr = cache_.find(condition_name);
@@ -50,7 +45,6 @@
   
   const EventHeader& context=*(process_.getEventHeader());
   auto cacheptr = cache_.find(condition_name);
->>>>>>> a88612e9
         
   if (cacheptr == cache_.end()) {
     auto copptr = providerMap_.find(condition_name);
