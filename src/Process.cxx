/**
 * @file Process.cxx
 * Implementation file for Process class
 */

#include <iostream>
#include "TFile.h"
#include "TROOT.h"
#include "Framework/EventProcessor.h"
#include "Framework/PluginFactory.h"
#include "Framework/Event.h"
#include "Framework/EventFile.h"
#include "Framework/Process.h"
#include "Framework/NtupleManager.h"
#include "Framework/Logger.h"
#include "Event/RunHeader.h"
#include "Event/EventHeader.h"
#include "Framework/Exception.h"

namespace ldmx {

  Process::Process(const Parameters& configuration) : conditions_{*this} {

        passname_      = configuration.getParameter<std::string>("passName", "");
        histoFilename_ = configuration.getParameter<std::string>("histogramFile",""); 
        logFileName_   = configuration.getParameter<std::string>("logFileName","");

        maxTries_           = configuration.getParameter<int>("maxTriesPerEvent",1);
        eventLimit_         = configuration.getParameter<int>("maxEvents",-1);
        logFrequency_       = configuration.getParameter<int>("logFrequency",-1); 
        compressionSetting_ = configuration.getParameter<int>("compressionSetting",9);
        termLevelInt_       = configuration.getParameter<int>("termLogLevel",2); 
        fileLevelInt_       = configuration.getParameter<int>("fileLogLevel",0); 

        inputFiles_    = configuration.getParameter<std::vector<std::string>>("inputFiles" ,{});
        outputFiles_   = configuration.getParameter<std::vector<std::string>>("outputFiles",{});
        dropKeepRules_ = configuration.getParameter<std::vector<std::string>>("keep"       ,{});

        eventHeader_   = 0;

        auto run{configuration.getParameter<int>("run",-1)};
        if ( run > 0 ) runForGeneration_ = run;

        auto libs{configuration.getParameter<std::vector<std::string>>("libraries",{})};
        std::for_each(libs.begin(), libs.end(), 
                [](auto& lib) { PluginFactory::getInstance().loadLibrary(lib);}
                ); 

        m_storageController.setDefaultKeep(
                       configuration.getParameter<bool>("skimDefaultIsKeep",true)
                );
        auto skimRules{configuration.getParameter<std::vector<std::string>>("skimRules",{})};
        for (size_t i=0; i<skimRules.size(); i+=2) {
            m_storageController.addRule(skimRules[i],skimRules[i+1]);
        }

        auto sequence{configuration.getParameter<std::vector<Parameters>>("sequence",{})};
        if ( sequence.empty() && configuration.getParameter<bool>("testingMode",false)) {     
            EXCEPTION_RAISE(
                    "NoSeq",
                    "No sequence has been defined. What should I be doing?\nUse p.sequence to tell me what processors to run."
                    );
        }
        for (auto proc : sequence) {
            auto className{proc.getParameter<std::string>("className")};
            auto instanceName{proc.getParameter<std::string>("instanceName")};
            EventProcessor* ep = PluginFactory::getInstance().createEventProcessor(
                    className, instanceName, *this);
            if (ep == 0) {
                EXCEPTION_RAISE("UnableToCreate", 
                        "Unable to create instance '" + instanceName + "' of class '" + className 
                        + "'. Did you load the library that this class is apart of?");
            }
            auto histograms{proc.getParameter<std::vector<Parameters>>("histograms",{})};
            if (!histograms.empty()) {
                ep->getHistoDirectory();
                ep->createHistograms( histograms );
            }
            ep->configure(proc);
            sequence_.push_back(ep);
        }

        auto conditionsObjectProviders{configuration.getParameter<std::vector<Parameters> >("conditionsObjectProviders",{})};
        for (auto cop : conditionsObjectProviders) {
      
            auto className{cop.getParameter<std::string>("className")};
            auto instanceName{cop.getParameter<std::string>("instanceName")};
            auto tagName{cop.getParameter<std::string>("tagName")};

            conditions_.createConditionsObjectProvider(className, instanceName, tagName, cop);
        }
    }

    Process::~Process() {
        for ( EventProcessor *ep : sequence_ ) {
            delete ep;
        }
    }

    void Process::run() {

        // set up the logging for this run
        logging::open(
                logging::convertLevel(termLevelInt_),
                logging::convertLevel(fileLevelInt_),
                logFileName_ //if this is empty string, no file is logged to
                );

        // create a logger for this process
        //      other objects will have their own channels
        //      the ldmx_log macro uses a variable called theLog_,
        //      so we are going to name it that for now.
        auto theLog_{logging::makeLogger("Process")};

        try {
            
            // Counter to keep track of the number of events that have been 
            // procesed
            auto n_events_processed{0};

            //event bus for this process
            Event theEvent(passname_);
            
            // Start by notifying everyone that modules processing is beginning
            conditions_.onProcessStart();
            for (auto module : sequence_) module->onProcessStart();

            // If we have no input files, but do have an event number, run for
            // that number of events and generate an output file.
            if (inputFiles_.empty() && eventLimit_ > 0) {
                
                if ( outputFiles_.empty() ) {
                    EXCEPTION_RAISE(
                            "InvalidConfig",
                            "No input files or output files were given."
                            );
                } else if ( outputFiles_.size() > 1 ) {
                    ldmx_log(warn) << "Several output files given with no input files. "
                        << "Only the first output file '" << outputFiles_.at(0) << "' will be used.";
                }
                std::string outputFileName = outputFiles_.at(0);
                
                EventFile outFile(outputFileName, compressionSetting_);

                for (auto module : sequence_) module->onFileOpen(outFile);

                outFile.setupEvent(&theEvent);
                
                for ( auto rule : dropKeepRules_ ) outFile.addDrop(rule);

                RunHeader runHeader(runForGeneration_);
                runHeader.setRunStart(std::time(nullptr)); //set run starting
                runHeader_ = &runHeader; //give handle to run header to process
                outFile.writeRunHeader(runHeader); //add run header to file

                for (auto module : sequence_)
                    if (dynamic_cast<Producer*>(module))
                        dynamic_cast<Producer*>(module)->beforeNewRun(runHeader);
                for (auto module : sequence_)
                    module->onNewRun(runHeader);

                int numTries = 0; //number of tries for the current event number
                while (n_events_processed < eventLimit_) {
                    EventHeader& eh = theEvent.getEventHeader();
                    eh.setRun(runForGeneration_);
                    eh.setEventNumber(n_events_processed + 1);
                    eh.setTimestamp(TTimeStamp());

                    // event header pointer grab
                    eventHeader_=theEvent.getEventHeaderPtr();
                
                    numTries++;

                    // reset the storage controller state
                    m_storageController.resetEventState();

                    if ( numTries <= 1 and getLogFrequency() > 0 and (eh.getEventNumber() % getLogFrequency() == 0 ) ) {
                        TTimeStamp t;
                        ldmx_log(info) << "Processing " << n_events_processed + 1 
                            << " Run " << theEvent.getEventHeader().getRun() 
                            << " Event " << theEvent.getEventHeader().getEventNumber() 
                            << "  (" << t.AsString("lc") << ")";
                    }

                    bool eventAborted = false;
                    for (auto module : sequence_) {
                        try {
                            if (dynamic_cast<Producer*>(module)) {
                                (dynamic_cast<Producer*>(module))->produce(theEvent);
                            } else if (dynamic_cast<Analyzer*>(module)) {
                                (dynamic_cast<Analyzer*>(module))->analyze(theEvent);
                            }
                        } catch( AbortEventException& ) {
                            eventAborted = true;
                            break;
                        }
                    }
                    
                    outFile.nextEvent( eventAborted ? false : m_storageController.keepEvent() /*ignore storage control if event aborted*/);

                    if ( not eventAborted or numTries >= maxTries_ ) {
                        n_events_processed++; //increment events made
                        NtupleManager::getInstance().fill();  //fill ntuples
                        numTries = 0; //reset try counter
                    }

                    NtupleManager::getInstance().clear(); 
                    theEvent.Clear();
                }

                for (auto module : sequence_) module->onFileClose(outFile);
                
                runHeader.setRunEnd(std::time(nullptr));
                std::stringstream ss;
                ss << runHeader;
                ldmx_log(info) << ss.str();
                outFile.close();
                
            } else {
                //there are input files

                EventFile* outFile(0);

                bool singleOutput = false;
                if ( outputFiles_.size() == 1 ) {
                    singleOutput = true;
                } else if ( !outputFiles_.empty() and outputFiles_.size() != inputFiles_.size() ) {
                    EXCEPTION_RAISE( 
                            "Process" ,
                            "Unable to handle case of different number of input and output files (other than zero/one ouput file)."
                            );
                }

                // next, loop through the files
                int ifile = 0;
                int wasRun = -1;
                for (auto infilename : inputFiles_) {

                    EventFile inFile(infilename);

                    ldmx_log(info) << "Opening file " << infilename;

                    for (auto module : sequence_) module->onFileOpen(inFile);
                    
                    //configure event file that will be iterated over
                    EventFile* masterFile; 
                    if ( !outputFiles_.empty() ) {

                        //setup new output file if either
                        // 1) we are not in single output mode
                        // 2) this is the first input file
                        if ( !singleOutput or ifile == 0 ) {
                            //setup new output file
                            outFile = new EventFile(outputFiles_[ifile], &inFile, singleOutput, compressionSetting_ );
                            ifile++;

                            //setup theEvent we will iterate over
                            if (outFile) {
                                outFile->setupEvent( &theEvent );
                                masterFile = outFile;
                            } else {
                                EXCEPTION_RAISE(
                                        "Process",
                                        "Unable to construct output file for " + outputFiles_[ifile]
                                        );
                            }

                            for ( auto rule : dropKeepRules_ ) outFile->addDrop(rule);

                        } else {
                            //all other input files
                            outFile->updateParent( &inFile );
                            masterFile = outFile;

                        } //check if in singleOutput mode

                    } else {
                        //empty output file list, use inputFile as master file
                        inFile.setupEvent( &theEvent );
                        masterFile = &inFile;
                    }

                    bool eventAborted = false;
                    while (masterFile->nextEvent(eventAborted ? false : m_storageController.keepEvent()/*ignore storage controller if event aborted*/) 
                            && (eventLimit_ < 0 || (n_events_processed) < eventLimit_)) {
                        // clean up for storage control calculation
                        m_storageController.resetEventState();

                        // event header pointer grab
                        eventHeader_=theEvent.getEventHeaderPtr();
            
                        // notify for new run if necessary
                        if (theEvent.getEventHeader().getRun() != wasRun) {
                            wasRun = theEvent.getEventHeader().getRun();
                            try {
<<<<<<< HEAD
                                const RunHeader& runHeader = masterFile->getRunHeader(wasRun);
                                ldmx_log(info) << "Got new run header from '" << masterFile->getFileName() << "' ...";
                                conditions_.onNewRun(masterFile->getRunHeader(wasRun));
                                runHeader.Print(); //TODO print run header into log
                                for (auto module : sequence_) {
=======
                                auto runHeader = masterFile->getRunHeader(wasRun);
                                runHeader_ = &runHeader; //save current run header for later
                                std::stringstream ss;
                                ss << "Got new run header from '" << masterFile->getFileName() << "' ...\n"
                                   << runHeader;
                                ldmx_log(info) << ss.str();
                                for (auto module : sequence_)
                                    if (dynamic_cast<Producer*>(module))
                                        dynamic_cast<Producer*>(module)->beforeNewRun(runHeader);
                                for (auto module : sequence_)
>>>>>>> f64c078b
                                    module->onNewRun(runHeader);
                            } catch (const Exception&) {
                                ldmx_log(warn) << "Run header for run " << wasRun << " was not found!";
                            }
                        }

                        if ( (logFrequency_ != -1) && ((n_events_processed + 1)%logFrequency_ == 0)) { 
                            TTimeStamp t;
                            ldmx_log(info) << "Processing " << n_events_processed + 1 
                                      << " Run " << theEvent.getEventHeader().getRun() 
                                      << " Event " << theEvent.getEventHeader().getEventNumber() 
                                      << "  (" << t.AsString("lc") << ")";
                        }

                        eventAborted = false;
                        for (auto module : sequence_) {
                            try {
                                if (dynamic_cast<Producer*>(module)) {
                                    (dynamic_cast<Producer*>(module))->produce(theEvent);
                                } else if (dynamic_cast<Analyzer*>(module)) {
                                    (dynamic_cast<Analyzer*>(module))->analyze(theEvent);
                                }
                            } catch( AbortEventException& ) {
                                eventAborted = true;
                                break;
                            }
                        }

                        if ( not eventAborted ) NtupleManager::getInstance().fill(); 
                        NtupleManager::getInstance().clear(); 

                        n_events_processed++;
                    } //loop through events

                    if (eventLimit_ > 0 && n_events_processed == eventLimit_) {
                        ldmx_log(info) << "Reached event limit of " << eventLimit_ << " events";
                    }

                    if (eventLimit_ == 0 && n_events_processed > eventLimit_) {
                        ldmx_log(warn) << "Processing interrupted";
                    }


                    ldmx_log(info) << "Closing file " << infilename;

                    for (auto module : sequence_) module->onFileClose(inFile);

                    inFile.close();

                    // Reset the event in case of multiple input files
                    theEvent.onEndOfFile();

                    if ( outFile and !singleOutput ) {
                        outFile->close();
                        delete outFile;
                        outFile = nullptr;
                    }

                } //loop through input files

                if ( outFile ) {
                    //close outFile
                    //  outFile would survive to here in single output mode
                    outFile->close();
                    delete outFile;
                    outFile = nullptr;
                }

            } //are there input files? if-else tree

            //close up histogram file if anything was put into it
            if (histoTFile_) {
                histoTFile_->Write();
                delete histoTFile_;
                histoTFile_ = 0;
            }

            // finally, notify everyone that we are stopping
            for (auto module : sequence_) {
                module->onProcessEnd();
            }
            conditions_.onProcessEnd();

        } catch (Exception& e) {
      ldmx_log(fatal) << "[" << e.name() << "] : " << e.message() << "\n"
              << "  at " << e.module() << ":" << e.line() << " in " << e.function()
              << "\nStack trace: " << std::endl << e.stackTrace();
      
        }

        //we're done so let's close up the logging
        logging::close();
    }

    int Process::getRunNumber() const {
        return (eventHeader_)?(eventHeader_->getRun()):(runForGeneration_);
    }
  
    TDirectory* Process::makeHistoDirectory(const std::string& dirName) {
        auto owner{openHistoFile()}; 
        TDirectory* child = owner->mkdir((char*) dirName.c_str());
        if (child)
            child->cd();
        return child;
    }

    TDirectory* Process::openHistoFile() {
        TDirectory* owner{nullptr}; 
        
        if (histoFilename_.empty()) {
            //trying to write histograms/ntuples but no file defined
            EXCEPTION_RAISE(
                    "NoHistFileName",
                    "You did not provide the necessary histogram file name to put your histograms (or ntuples) in.\n    Provide this name in the python configuration with 'p.histogramFile = \"myHistFile.root\"' where p is the Process object."
                    );
        } else if (histoTFile_ == nullptr) { 
            histoTFile_ = new TFile(histoFilename_.c_str(), "RECREATE");
            owner = histoTFile_;
        } else owner = histoTFile_; 
        owner->cd(); 

        return owner; 
    }
}<|MERGE_RESOLUTION|>--- conflicted
+++ resolved
@@ -153,6 +153,8 @@
                 runHeader_ = &runHeader; //give handle to run header to process
                 outFile.writeRunHeader(runHeader); //add run header to file
 
+		conditions_.onNewRun(runHeader);
+
                 for (auto module : sequence_)
                     if (dynamic_cast<Producer*>(module))
                         dynamic_cast<Producer*>(module)->beforeNewRun(runHeader);
@@ -293,13 +295,6 @@
                         if (theEvent.getEventHeader().getRun() != wasRun) {
                             wasRun = theEvent.getEventHeader().getRun();
                             try {
-<<<<<<< HEAD
-                                const RunHeader& runHeader = masterFile->getRunHeader(wasRun);
-                                ldmx_log(info) << "Got new run header from '" << masterFile->getFileName() << "' ...";
-                                conditions_.onNewRun(masterFile->getRunHeader(wasRun));
-                                runHeader.Print(); //TODO print run header into log
-                                for (auto module : sequence_) {
-=======
                                 auto runHeader = masterFile->getRunHeader(wasRun);
                                 runHeader_ = &runHeader; //save current run header for later
                                 std::stringstream ss;
@@ -310,7 +305,6 @@
                                     if (dynamic_cast<Producer*>(module))
                                         dynamic_cast<Producer*>(module)->beforeNewRun(runHeader);
                                 for (auto module : sequence_)
->>>>>>> f64c078b
                                     module->onNewRun(runHeader);
                             } catch (const Exception&) {
                                 ldmx_log(warn) << "Run header for run " << wasRun << " was not found!";
@@ -392,7 +386,6 @@
             for (auto module : sequence_) {
                 module->onProcessEnd();
             }
-            conditions_.onProcessEnd();
 
         } catch (Exception& e) {
       ldmx_log(fatal) << "[" << e.name() << "] : " << e.message() << "\n"
