--- conflicted
+++ resolved
@@ -120,6 +120,7 @@
         Event theEvent(passname_);
         
         // Start by notifying everyone that modules processing is beginning
+        conditions_.onProcessStart();
         for (auto module : sequence_) module->onProcessStart();
 
         // If we have no input files, but do have an event number, run for
@@ -143,13 +144,20 @@
 
             outFile.setupEvent(&theEvent);
             
-<<<<<<< HEAD
-            // Start by notifying everyone that modules processing is beginning
-            conditions_.onProcessStart();
-            for (auto module : sequence_) module->onProcessStart();
-=======
             for ( auto rule : dropKeepRules_ ) outFile.addDrop(rule);
->>>>>>> c63549d2
+
+            RunHeader runHeader(runForGeneration_);
+            runHeader.setRunStart(std::time(nullptr)); //set run starting
+            runHeader_ = &runHeader; //give handle to run header to process
+            outFile.writeRunHeader(runHeader); //add run header to file
+
+            conditions_.onNewRun(runHeader);
+
+            for (auto module : sequence_)
+                if (dynamic_cast<Producer*>(module))
+                    dynamic_cast<Producer*>(module)->beforeNewRun(runHeader);
+            for (auto module : sequence_)
+                module->onNewRun(runHeader);
 
             int numTries = 0; //number of tries for the current event number
             while (n_events_processed < eventLimit_) {
@@ -200,29 +208,12 @@
                 theEvent.Clear();
             }
 
-<<<<<<< HEAD
-                RunHeader runHeader(runForGeneration_);
-                runHeader.setRunStart(std::time(nullptr)); //set run starting
-                runHeader_ = &runHeader; //give handle to run header to process
-                outFile.writeRunHeader(runHeader); //add run header to file
-
-		conditions_.onNewRun(runHeader);
-
-                for (auto module : sequence_)
-                    if (dynamic_cast<Producer*>(module))
-                        dynamic_cast<Producer*>(module)->beforeNewRun(runHeader);
-                for (auto module : sequence_)
-                    module->onNewRun(runHeader);
-
-                int numTries = 0; //number of tries for the current event number
-                while (n_events_processed < eventLimit_) {
-                    EventHeader& eh = theEvent.getEventHeader();
-                    eh.setRun(runForGeneration_);
-                    eh.setEventNumber(n_events_processed + 1);
-                    eh.setTimestamp(TTimeStamp());
-=======
             for (auto module : sequence_) module->onFileClose(outFile);
             
+            runHeader.setRunEnd(std::time(nullptr));
+            std::stringstream ss;
+            ss << runHeader;
+            ldmx_log(info) << ss.str();
             outFile.close();
             
         } else {
@@ -239,7 +230,6 @@
                         "Unable to handle case of different number of input and output files (other than zero/one ouput file)."
                         );
             }
->>>>>>> c63549d2
 
             // next, loop through the files
             int ifile = 0;
@@ -303,12 +293,17 @@
                     if (theEvent.getEventHeader().getRun() != wasRun) {
                         wasRun = theEvent.getEventHeader().getRun();
                         try {
-                            const RunHeader& runHeader = masterFile->getRunHeader(wasRun);
-                            ldmx_log(info) << "Got new run header from '" << masterFile->getFileName() << "' ...";
-                            runHeader.Print(); //TODO print run header into log
-                            for (auto module : sequence_) {
+                            auto runHeader = masterFile->getRunHeader(wasRun);
+                            runHeader_ = &runHeader; //save current run header for later
+                            std::stringstream ss;
+                            ss << "Got new run header from '" << masterFile->getFileName() << "' ...\n"
+                               << runHeader;
+                            ldmx_log(info) << ss.str();
+                            for (auto module : sequence_)
+                                if (dynamic_cast<Producer*>(module))
+                                    dynamic_cast<Producer*>(module)->beforeNewRun(runHeader);
+                            for (auto module : sequence_)
                                 module->onNewRun(runHeader);
-                            }
                         } catch (const Exception&) {
                             ldmx_log(warn) << "Run header for run " << wasRun << " was not found!";
                         }
@@ -338,151 +333,9 @@
 
                     if ( not eventAborted ) NtupleManager::getInstance().fill(); 
                     NtupleManager::getInstance().clear(); 
-<<<<<<< HEAD
-                    theEvent.Clear();
-                }
-
-                for (auto module : sequence_) module->onFileClose(outFile);
-                
-                runHeader.setRunEnd(std::time(nullptr));
-                std::stringstream ss;
-                ss << runHeader;
-                ldmx_log(info) << ss.str();
-                outFile.close();
-                
-            } else {
-                //there are input files
-
-                EventFile* outFile(0);
-
-                bool singleOutput = false;
-                if ( outputFiles_.size() == 1 ) {
-                    singleOutput = true;
-                } else if ( !outputFiles_.empty() and outputFiles_.size() != inputFiles_.size() ) {
-                    EXCEPTION_RAISE( 
-                            "Process" ,
-                            "Unable to handle case of different number of input and output files (other than zero/one ouput file)."
-                            );
-                }
-
-                // next, loop through the files
-                int ifile = 0;
-                int wasRun = -1;
-                for (auto infilename : inputFiles_) {
-
-                    EventFile inFile(infilename);
-
-                    ldmx_log(info) << "Opening file " << infilename;
-
-                    for (auto module : sequence_) module->onFileOpen(inFile);
-                    
-                    //configure event file that will be iterated over
-                    EventFile* masterFile; 
-                    if ( !outputFiles_.empty() ) {
-
-                        //setup new output file if either
-                        // 1) we are not in single output mode
-                        // 2) this is the first input file
-                        if ( !singleOutput or ifile == 0 ) {
-                            //setup new output file
-                            outFile = new EventFile(outputFiles_[ifile], &inFile, singleOutput, compressionSetting_ );
-                            ifile++;
-
-                            //setup theEvent we will iterate over
-                            if (outFile) {
-                                outFile->setupEvent( &theEvent );
-                                masterFile = outFile;
-                            } else {
-                                EXCEPTION_RAISE(
-                                        "Process",
-                                        "Unable to construct output file for " + outputFiles_[ifile]
-                                        );
-                            }
-
-                            for ( auto rule : dropKeepRules_ ) outFile->addDrop(rule);
-
-                        } else {
-                            //all other input files
-                            outFile->updateParent( &inFile );
-                            masterFile = outFile;
-
-                        } //check if in singleOutput mode
-
-                    } else {
-                        //empty output file list, use inputFile as master file
-                        inFile.setupEvent( &theEvent );
-                        masterFile = &inFile;
-                    }
-
-                    bool eventAborted = false;
-                    while (masterFile->nextEvent(eventAborted ? false : m_storageController.keepEvent()/*ignore storage controller if event aborted*/) 
-                            && (eventLimit_ < 0 || (n_events_processed) < eventLimit_)) {
-                        // clean up for storage control calculation
-                        m_storageController.resetEventState();
-
-                        // event header pointer grab
-                        eventHeader_=theEvent.getEventHeaderPtr();
-            
-                        // notify for new run if necessary
-                        if (theEvent.getEventHeader().getRun() != wasRun) {
-                            wasRun = theEvent.getEventHeader().getRun();
-                            try {
-                                auto runHeader = masterFile->getRunHeader(wasRun);
-                                runHeader_ = &runHeader; //save current run header for later
-                                std::stringstream ss;
-                                ss << "Got new run header from '" << masterFile->getFileName() << "' ...\n"
-                                   << runHeader;
-                                ldmx_log(info) << ss.str();
-                                for (auto module : sequence_)
-                                    if (dynamic_cast<Producer*>(module))
-                                        dynamic_cast<Producer*>(module)->beforeNewRun(runHeader);
-                                for (auto module : sequence_)
-                                    module->onNewRun(runHeader);
-                            } catch (const Exception&) {
-                                ldmx_log(warn) << "Run header for run " << wasRun << " was not found!";
-                            }
-                        }
-
-                        if ( (logFrequency_ != -1) && ((n_events_processed + 1)%logFrequency_ == 0)) { 
-                            TTimeStamp t;
-                            ldmx_log(info) << "Processing " << n_events_processed + 1 
-                                      << " Run " << theEvent.getEventHeader().getRun() 
-                                      << " Event " << theEvent.getEventHeader().getEventNumber() 
-                                      << "  (" << t.AsString("lc") << ")";
-                        }
-
-                        eventAborted = false;
-                        for (auto module : sequence_) {
-                            try {
-                                if (dynamic_cast<Producer*>(module)) {
-                                    (dynamic_cast<Producer*>(module))->produce(theEvent);
-                                } else if (dynamic_cast<Analyzer*>(module)) {
-                                    (dynamic_cast<Analyzer*>(module))->analyze(theEvent);
-                                }
-                            } catch( AbortEventException& ) {
-                                eventAborted = true;
-                                break;
-                            }
-                        }
-
-                        if ( not eventAborted ) NtupleManager::getInstance().fill(); 
-                        NtupleManager::getInstance().clear(); 
-
-                        n_events_processed++;
-                    } //loop through events
-
-                    if (eventLimit_ > 0 && n_events_processed == eventLimit_) {
-                        ldmx_log(info) << "Reached event limit of " << eventLimit_ << " events";
-                    }
-
-                    if (eventLimit_ == 0 && n_events_processed > eventLimit_) {
-                        ldmx_log(warn) << "Processing interrupted";
-                    }
-=======
 
                     n_events_processed++;
                 } //loop through events
->>>>>>> c63549d2
 
                 if (eventLimit_ > 0 && n_events_processed == eventLimit_) {
                     ldmx_log(info) << "Reached event limit of " << eventLimit_ << " events";
@@ -527,17 +380,9 @@
             histoTFile_ = 0;
         }
 
-<<<<<<< HEAD
-        } catch (Exception& e) {
-      ldmx_log(fatal) << "[" << e.name() << "] : " << e.message() << "\n"
-              << "  at " << e.module() << ":" << e.line() << " in " << e.function()
-              << "\nStack trace: " << std::endl << e.stackTrace();
-      
-=======
         // finally, notify everyone that we are stopping
         for (auto module : sequence_) {
             module->onProcessEnd();
->>>>>>> c63549d2
         }
 
         //we're done so let's close up the logging
