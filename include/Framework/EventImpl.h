/**
 * @file EventImpl.h
 * @brief Class implementing an event buffer system for storing event data
 * @author Jeremy Mans, University of Minnesota
 */

#ifndef EVENT_EVENTIMPL_H_
#define EVENT_EVENTIMPL_H_

// ROOT
#include "TObject.h"
#include "TClonesArray.h"

// LDMX
#include "Event/Event.h"

// STL
#include <string>
#include <map>
#include <set>

class TTree;
class TBranch;

namespace ldmx {

/**
 * @class EventImpl
 * @brief Implements an event buffer system for storing event data
 *
 * @note
 * Event data is stored in ROOT trees and branches, which can be added
 * on the fly.  The same TClonesArray and TObject pointers should be
 * used to add objects and collections from user code, as the class will
 * add a data structure for new ones automatically.
 */
class EventImpl : public Event {

    public:

        /**
         * Class constructor.
         * @param passName The default pass name for adding event data.
         */
        EventImpl(const std::string& passName);

        /**
         * Class destructor.
         */
        virtual ~EventImpl();

        /**
         * Get the event header.
         * @return A constant copy of the event header.
         */
        virtual const EventHeader* getEventHeader() const {
            return eventHeader_;
        }

        /**
         * Adds a clones array to the event/tree.
         * @param collectionName
         * @param tca The clones array to add.
         */
        virtual void add(const std::string& collectionName, TClonesArray* tca);

        /**
         * Adds a general object to the event/tree.
         * @param name The name of the object.
         * @param obj The object to add.
         *
         * @note
         * All objects must implement/replace TObject::Clone() to
         * simply call "new" and create an empty new object and
         * implement TObject::Copy() to either copy the contents of
         * the object or swap them to the calling function, which
         * is more efficient.
         */
        virtual void add(const std::string& name, TObject* obj);

        /**
         * Add the given object to the named TClonesArray collection
         * Objects can only be added to a TClonesArray during the current pass -- TClonesArrays loaded
         * from the input data file are not allowed to be changed.
         * @note Object types must implement TObject::Copy()
         * @param name Name of the collection
         * @param obj Object to be appended to the collection
         */
        virtual void addToCollection(const std::string& name, const TObject& obj);

    protected:

        /**
         * Get an object from the event using a custom pass name.
         * @param collectionName The collection name.
         * @param passName The pass name.
         */
<<<<<<< HEAD
        virtual const TObject* getReal(const std::string& collectionName, const std::string& passName, bool mustExist) const;
  
=======
        virtual const TObject* getReal(const std::string& collectionName, const std::string& passName, bool mustExist);

>>>>>>> 1ba7c44c
    public:

        /** ********* Functionality for storage  ********** **/

        /**
         * Get a mutable copy of the EventHeader object.
         * @return A mutable copy of the EventHeader object.
         */
        EventHeader& getEventHeaderMutable() const {
            return *eventHeader_;
        }

        /**
         * Set the input data tree.
         * @param tree The input data tree.
         */
        void setInputTree(TTree* tree);

        /**
         * Set the output data tree.
         * @param tree The output data tree.
         */
        void setOutputTree(TTree* tree);

        /**
         * Create the output data tree.
         * @return The output data tree.
         */
        TTree* createTree();

        /**
         * Make a branch name from a collection and pass name.
         * @param collectionName The collection name.
         * @param passName The pass name.
         */
        std::string makeBranchName(const std::string& collectionName, const std::string& passName) const {
            return collectionName + "_" + passName;
        }

        /**
         * Make a branch name from a collection and the default(current) pass name.
         * @param collectionName The collection name.
         */
        std::string makeBranchName(const std::string& collectionName) const {
            return makeBranchName(collectionName, passName_);
        }

        /*
         * These two methods only apply to the current pass of processing --
         * it is not allowed to modify any object from a previous pass.  They will
         * require null if there no object with that name in the current pass.
         */
        // TClonesArray* getMutable(const std::string& collectionName,const std::string& passName);
        // TObject* getMutable(const std::string& collectionName, const std::string& passName);

        /**
         * Go to the next event by incrementing the entry index.
         * @return Hard-coded to return true.
         */
        bool nextEvent();

        /**
         * Action to be executed before the tree is filled.
         */
        void beforeFill();

        /**
         * Clear this object's data.
         */
        void Clear();

        /**
         * Perform end of event action (clears the owned objects).
         */
        void onEndOfEvent();

        /**
         * Perform end of file action (doesn't do anything right now).
         */
        void onEndOfFile();

        /**
         * Get the current/default pass name.
         * @return The current/default pass name.
         */
        std::string getPassName() {
            return passName_;
        }

    private:

        /**
         * The event header object (as pointer).
         */
        EventHeader* eventHeader_{nullptr};

        /**
         * Number of entries in the tree.
         */
        Long64_t entries_{-1};

        /**
         * Current entry in the tree.
         */
        Long64_t ientry_{-1};

        /**
         * The default pass name.
         */
        std::string passName_;

        /**
         * The output tree for writing a new file.
         */
        TTree* outputTree_{nullptr};

        /**
         * The input tree for reading existing data.
         */
        TTree* inputTree_{nullptr};

        /**
         * Map of names to branches.
         */
        mutable std::map<std::string, TBranch*> branches_;

        /**
         * Map of names to objects.
         */
        mutable std::map<std::string, TObject*> objects_;

        /**
         * Map of owned objects that should eventually be cleared at end of event
         * and deleted when this object is destroyed.
         */
        std::map<std::string, TObject*> objectsOwned_;

        /**
         * List of new branches added.
         */
        std::vector<TBranch*> newBranches_;

        /**
         * Names of all branches.
         */
        std::vector<std::string> branchNames_;

        /**
         * Names of branches filled during this event.
         */
        std::set<std::string> branchesFilled_;

        /**
         * Efficiency cache for empty pass name lookups.
         */
        mutable std::map<std::string, std::string> knownLookups_;
};

}

#endif<|MERGE_RESOLUTION|>--- conflicted
+++ resolved
@@ -95,13 +95,8 @@
          * @param collectionName The collection name.
          * @param passName The pass name.
          */
-<<<<<<< HEAD
         virtual const TObject* getReal(const std::string& collectionName, const std::string& passName, bool mustExist) const;
-  
-=======
-        virtual const TObject* getReal(const std::string& collectionName, const std::string& passName, bool mustExist);
-
->>>>>>> 1ba7c44c
+
     public:
 
         /** ********* Functionality for storage  ********** **/
